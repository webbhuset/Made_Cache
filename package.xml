<_>
<<<<<<< HEAD
   <form_key>68yVoTcz0i6wz8Qp</form_key>
=======
   <form_key>l4ATg0uB1r97uSjv</form_key>
   <_create/>
>>>>>>> 2040f1af
   <name>Made_Cache</name>
   <channel>community</channel>
   <version_ids>
      <version_ids>2</version_ids>
      <version_ids>1</version_ids>
   </version_ids>
   <summary>Advanced non-intrusive Block Cache module that enhances performance by implementing arbitrary block cache with support for Varnish ESI tags.</summary>
   <description>Few know that Magento out of the box doesn&apos;t actually cache anything other than the Navigation and Footer blocks, which are basically static as it is.

This module enhances performance by allowing developers to cache any block they want via simple layout xml changes - per layout handle.

There is also support for disabling cache for specific handles such as checkout, etc, where you don&apos;t want to load the main content block from cache.

ESI is supported in conjunction with Phoenix_VarnishCache, and allows for super-fast page views. Check out layout/madecache.xml for examples.

A good block cache is vital for scaling a site, be sure to implement it before residing to full page cache.</description>
   <license>4-clause BSD License</license>
   <license_uri/>
<<<<<<< HEAD
   <version>1.4.2</version>
=======
   <version>1.4.3</version>
>>>>>>> 2040f1af
   <stability>stable</stability>
   <notes>N/A</notes>
   <authors>
      <name>
         <name>Jonathan Selander</name>
      </name>
      <user>
         <user>jonathan_made</user>
      </user>
      <email>
         <email>info@madepeople.se</email>
      </email>
   </authors>
   <depends_php_min>5.2.0</depends_php_min>
   <depends_php_max>6.0.0</depends_php_max>
   <depends>
      <package>
         <name>
            <name/>
         </name>
         <channel>
            <channel/>
         </channel>
         <min>
            <min/>
         </min>
         <max>
            <max/>
         </max>
         <files>
<<<<<<< HEAD
            <files>                                                                            </files>
=======
            <files>                                                                           </files>
>>>>>>> 2040f1af
         </files>
      </package>
      <extension>
         <name>
            <name>Core</name>
         </name>
         <min>
            <min/>
         </min>
         <max>
            <max/>
         </max>
      </extension>
   </depends>
   <contents>
      <target>
         <target>magelocal</target>
         <target>magecommunity</target>
         <target>mageetc</target>
         <target>magedesign</target>
      </target>
      <path>
         <path/>
         <path>Made/Cache</path>
         <path>modules/Made_Cache.xml</path>
         <path>frontend/base/default/layout/madecache.xml</path>
      </path>
      <type>
         <type>file</type>
         <type>dir</type>
         <type>file</type>
         <type>file</type>
      </type>
      <include>
         <include/>
         <include/>
         <include/>
         <include/>
      </include>
      <ignore>
         <ignore/>
         <ignore/>
         <ignore/>
         <ignore/>
      </ignore>
   </contents>
</_><|MERGE_RESOLUTION|>--- conflicted
+++ resolved
@@ -1,10 +1,6 @@
 <_>
-<<<<<<< HEAD
-   <form_key>68yVoTcz0i6wz8Qp</form_key>
-=======
    <form_key>l4ATg0uB1r97uSjv</form_key>
    <_create/>
->>>>>>> 2040f1af
    <name>Made_Cache</name>
    <channel>community</channel>
    <version_ids>
@@ -12,22 +8,18 @@
       <version_ids>1</version_ids>
    </version_ids>
    <summary>Advanced non-intrusive Block Cache module that enhances performance by implementing arbitrary block cache with support for Varnish ESI tags.</summary>
-   <description>Few know that Magento out of the box doesn&apos;t actually cache anything other than the Navigation and Footer blocks, which are basically static as it is.
-
-This module enhances performance by allowing developers to cache any block they want via simple layout xml changes - per layout handle.
-
-There is also support for disabling cache for specific handles such as checkout, etc, where you don&apos;t want to load the main content block from cache.
-
-ESI is supported in conjunction with Phoenix_VarnishCache, and allows for super-fast page views. Check out layout/madecache.xml for examples.
-
+   <description>Few know that Magento out of the box doesn&apos;t actually cache anything other than the Navigation and Footer blocks, which are basically static as it is.
+
+This module enhances performance by allowing developers to cache any block they want via simple layout xml changes - per layout handle.
+
+There is also support for disabling cache for specific handles such as checkout, etc, where you don&apos;t want to load the main content block from cache.
+
+ESI is supported in conjunction with Phoenix_VarnishCache, and allows for super-fast page views. Check out layout/madecache.xml for examples.
+
 A good block cache is vital for scaling a site, be sure to implement it before residing to full page cache.</description>
    <license>4-clause BSD License</license>
    <license_uri/>
-<<<<<<< HEAD
-   <version>1.4.2</version>
-=======
    <version>1.4.3</version>
->>>>>>> 2040f1af
    <stability>stable</stability>
    <notes>N/A</notes>
    <authors>
@@ -58,11 +50,7 @@
             <max/>
          </max>
          <files>
-<<<<<<< HEAD
-            <files>                                                                            </files>
-=======
             <files>                                                                           </files>
->>>>>>> 2040f1af
          </files>
       </package>
       <extension>
