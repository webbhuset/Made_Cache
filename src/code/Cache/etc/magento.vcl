# Made_Cache Varnish 3 VCL
#
# https://github.com/madepeople/Made_Cache
#
import std;

<<<<<<< HEAD
=======
# curl is needed for CouchDB session, redis for, well, Redis sessions.
#import curl;

>>>>>>> 060ff000
backend default {
    .host = "127.0.0.1";
    .port = "8080";
}

# The admin backend needs longer timeout values
backend admin {
    .host = "127.0.0.1";
    .port = "8080";
    .first_byte_timeout = 18000s;
    .between_bytes_timeout = 18000s;
}

# Add additional (ie webserver) IPs here that should be able to purge cache
acl purge {
    "localhost";
    "127.0.0.1";
}

sub vcl_recv {
    # Purge specific object from the cache
    if (req.request == "PURGE")  {
        if (!client.ip ~ purge) {
            error 405 "Not allowed.";
        }
        return (lookup);
    }

    # Ban something
    if (req.request == "BAN") {
        # Same ACL check as above:
        if (!client.ip ~ purge) {
            error 405 "Not allowed.";
        }
        if (req.http.X-Ban-String) {
            ban(req.http.X-Ban-String);

            # Throw a synthetic page so the
            # request won't go to the backend.
            error 200 "Ban added";
        }

        error 400 "Bad request.";
    }

    # Flush the whole cache
    if (req.request == "FLUSH") {
        if (!client.ip ~ purge) {
            error 405 "Not allowed.";
        }
        ban("req.url ~ /");
        error 200 "Flushed";
    }

    # Refresh specific object
    if (req.request == "REFRESH") {
        if (!client.ip ~ purge) {
            error 405 "Not allowed.";
        }
        set req.request = "GET";
        set req.hash_always_miss = true;
    }

    # Switch to the admin backend
    if (req.http.Cookie ~ "adminhtml=") {
        set req.backend = admin;
    }

    # Pass anything other than GET and HEAD directly.
    if (req.request != "GET" && req.request != "HEAD") {
        # We only deal with GET and HEAD by default
        return (pass);
    }

    # Normalize Aceept-Encoding header to reduce vary
    # http://varnish.projects.linpro.no/wiki/FAQ/Compression
    if (req.http.Accept-Encoding) {
        if (req.url ~ "\.(jpg|png|gif|gz|tgz|bz2|tbz|mp3|ogg|swf|flv)$") {
            # No point in compressing these
            remove req.http.Accept-Encoding;
        } elsif (req.http.Accept-Encoding ~ "gzip") {
            set req.http.Accept-Encoding = "gzip";
        } elsif (req.http.Accept-Encoding ~ "deflate" && req.http.user-agent !~ "MSIE") {
            set req.http.Accept-Encoding = "deflate";
        } else {
            # Unknown algorithm
            remove req.http.Accept-Encoding;
        }
    }

    # Keep track of users with a session
    if (req.http.Cookie ~ "frontend=") {
        set req.http.X-Session-UUID =
            regsub(req.http.Cookie, ".*frontend=([^;]+).*", "\1");
<<<<<<< HEAD

        if (!(req.url ~ "\.(css|js|jpg|png|gif|gz|tgz|bz2|tbz|mp3|ogg|swf|flv)$") &&
                !(req.url ~ "/madecache/varnish/(esi|messages)")) {
            unset req.http.X-Session-UUID;
            return(pass);
        }
=======
    } else {
        # No frontend cookie, goes straight to the backend
        return(pass);
>>>>>>> 060ff000
    }

    return (lookup);
}

sub vcl_hash {
    # ESI Request
    if (req.url ~ "/madecache/varnish/(esi|messages)") {
        hash_data(regsub(req.url, "(/hash/[^\/]+/).*", "\1"));

        # Logged in user, cache on UUID level
        if (req.http.X-Session-UUID && req.http.X-Session-UUID != "") {
            hash_data(req.http.X-Session-UUID);
        }
    } else {
        hash_data(req.url);
    }

    if (req.http.X-Magento-Store && req.http.X-Magento-Store != "") {
        hash_data(req.http.X-Magento-Store);
    }

    # Also consider the host name for caching (multi-site with different themes etc)
    if (req.http.host) {
        hash_data(req.http.host);
    } else {
        hash_data(server.ip);
    }

    return (hash);
}

sub vcl_hit {
    if (req.request == "PURGE") {
        purge;
        error 200 "Purged";
    }
}

sub vcl_miss {
    if (req.request == "PURGE") {
        purge;
        error 404 "Not in cache";
    }
}

# Called when an object is fetched from the backend
sub vcl_fetch {
    # Pass the cookie requests directly to the backend, without caching
    if (req.url ~ "/madecache/varnish/cookie") {
        # Cache not to cache
        return (hit_for_pass);
    }

    # Hold down object variations by removing the referer and vary headers
    unset beresp.http.referer;
    unset beresp.http.vary;

    # If the X-Made-Cache-Ttl header is set, use it, otherwise default to
    # not caching the contents (0s)
    if (beresp.status == 200 || beresp.status == 301 || beresp.status == 404) {
        if (beresp.http.Content-Type ~ "text/html" || beresp.http.Content-Type ~ "text/xml") {
            set beresp.do_esi = true;
            set beresp.ttl = std.duration(beresp.http.X-Made-Cache-Ttl, 0s);

            # Don't cache expire headers, we maintain those differently
            unset beresp.http.expires;
        } else {
            # TTL for static content
            set beresp.ttl = 1w;
        }

        # Caching the cookie header would make multiple clients share session
        if (beresp.ttl > 0s) {
            set req.http.tempCookie = beresp.http.Set-Cookie;
            unset beresp.http.Set-Cookie;
        }

        # Cache (if positive TTL)
        return (deliver);
    }

    # Don't cache
    return (hit_for_pass);
}

sub vcl_deliver {
    # To debug if it's a hit or a miss
    set resp.http.Cache-Control = "no-store, no-cache, must-revalidate, post-check=0, pre-check=0";
    unset resp.http.X-Magento-Store;
    unset resp.http.X-Session-UUID;

    if (req.http.tempCookie) {
        # Version of https://www.varnish-cache.org/trac/wiki/VCLExampleLongerCaching
        set resp.http.Set-Cookie = req.http.tempCookie;
        set resp.http.age = "0";
    }

    return (deliver);
}<|MERGE_RESOLUTION|>--- conflicted
+++ resolved
@@ -4,12 +4,6 @@
 #
 import std;
 
-<<<<<<< HEAD
-=======
-# curl is needed for CouchDB session, redis for, well, Redis sessions.
-#import curl;
-
->>>>>>> 060ff000
 backend default {
     .host = "127.0.0.1";
     .port = "8080";
@@ -104,18 +98,9 @@
     if (req.http.Cookie ~ "frontend=") {
         set req.http.X-Session-UUID =
             regsub(req.http.Cookie, ".*frontend=([^;]+).*", "\1");
-<<<<<<< HEAD
-
-        if (!(req.url ~ "\.(css|js|jpg|png|gif|gz|tgz|bz2|tbz|mp3|ogg|swf|flv)$") &&
-                !(req.url ~ "/madecache/varnish/(esi|messages)")) {
-            unset req.http.X-Session-UUID;
-            return(pass);
-        }
-=======
     } else {
         # No frontend cookie, goes straight to the backend
         return(pass);
->>>>>>> 060ff000
     }
 
     return (lookup);
